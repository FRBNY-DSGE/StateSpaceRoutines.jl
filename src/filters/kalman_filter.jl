--- conflicted
+++ resolved
@@ -279,14 +279,9 @@
     return loglh, s_pred, P_pred, s_filt, P_filt, s_0, P_0, s_T, P_T
 end
 
-<<<<<<< HEAD
 function kalman_filter(y::AbstractArray, T::AbstractMatrix{S}, R::AbstractMatrix{S},
                        C::AbstractVector{S}, Q::AbstractMatrix{S}, Z::AbstractMatrix{S},
                        D::AbstractVector{S}, E::AbstractMatrix{S},
-=======
-function kalman_filter(y::AbstractArray, T::AbstractMatrix{S}, R::AbstractMatrix{S}, C::AbstractVector{S},
-                       Q::AbstractMatrix{S}, Z::AbstractMatrix{S}, D::AbstractVector{S}, E::AbstractMatrix{S},
->>>>>>> f3da687c
                        s_0::AbstractVector{S} = Vector{S}(undef, 0),
                        P_0::AbstractMatrix{S} = Matrix{S}(undef, 0, 0);
                        outputs::AbstractVector{Symbol} = [:loglh, :pred, :filt],
@@ -359,10 +354,6 @@
                            Es::Vector{<:AbstractMatrix{S}}, s_0::AbstractVector{S} = Vector{S}(undef, 0),
                            P_0::AbstractMatrix{S} = Matrix{S}(undef, 0, 0);
                            Nt0::Int = 0, tol::AbstractFloat = 0.0) where {S<:Real}
-<<<<<<< HEAD
-=======
-
->>>>>>> f3da687c
     # Dimensions
     Nt = size(y, 2) # number of periods of data
 

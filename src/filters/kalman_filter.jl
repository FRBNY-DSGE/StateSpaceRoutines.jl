--- conflicted
+++ resolved
@@ -27,12 +27,9 @@
 """
 function KalmanFilter(T::Matrix{S}, R::Matrix{S}, C::Vector{S}, Q::Matrix{S},
                       Z::Matrix{S}, D::Vector{S}, E::Matrix{S},
-<<<<<<< HEAD
-                      s_0::Vector{S} = Vector{S}(0),
-                      P_0::Matrix{S} = Matrix{S}(0, 0)) where {S<:AbstractFloat}
-=======
-                      s_0::Vector{S} = Vector{S}(0), P_0::Matrix{S} = Matrix{S}(0, 0), converged::Bool = false, PZV::Matrix{S} = Matrix{S}(0,0)) where {S<:AbstractFloat}
->>>>>>> 2fe75e01
+                      s_0::Vector{S} = Vector{S}(0), P_0::Matrix{S} = Matrix{S}(0, 0),
+                      converged::Bool = false, PZV::Matrix{S} = Matrix{S}(0,0)) where {S<:AbstractFloat}
+
     if isempty(s_0) || isempty(P_0)
         s_0, P_0 = init_stationary_states(T, R, C, Q)
     end

isdefined(Base, :__precompile__) && __precompile__(false)

module StateSpaceRoutines

    using Distributions: Distribution, MvNormal, pdf, Weights, sample, logpdf, Normal
    using Tracker
    using LinearAlgebra, Statistics
    using Roots: fzero
<<<<<<< HEAD
    using Distributed, DistributedArrays
    using SharedArrays, SparseArrays
=======
    using Distributed
    using SparseArrays, Random
    using DistributedArrays, DistributedArrays.SPMD ## Necessary when using parallel in TPF to communicate across servers
>>>>>>> 9b9e9803

    export

        # filters/kalman_filter.jl
        init_stationary_states, kalman_filter, chand_recursion, kalman_likelihood,
        kalman_filtered_states,

        # filters/EnKF.jl
        ensemble_kalman_filter,

        # filters/tempered_particle_filter
        tempered_particle_filter, initialize_state_draws,
        solve_inefficiency, mutation, weight_kernel!, next_φ,correction!,
        selection!, mutation!, update_c,

        # smoothers/
        hamilton_smoother, koopman_smoother, koopman_disturbance_smoother,
        carter_kohn_smoother, durbin_koopman_smoother

    const VERBOSITY = Dict(:none => 0, :low => 1, :high => 2)

    include("util.jl")
    include("filters/util.jl")
    include("filters/kalman_filter.jl")
    include("filters/EnKF.jl")
    include("filters/chand_recursion.jl")
    include("filters/tempered_particle_filter/util.jl")
    include("filters/tempered_particle_filter/initialization.jl")
    include("filters/tempered_particle_filter/correction.jl")
    include("filters/tempered_particle_filter/selection.jl")
    include("filters/tempered_particle_filter/mutation.jl")
    include("filters/tempered_particle_filter/parallel_tpf_helpers.jl")
    include("filters/tempered_particle_filter/tempered_particle_filter.jl")
    include("filters/tempered_particle_filter/tv_tempered_particle_filter.jl")

    include("smoothers/util.jl")
    include("smoothers/hamilton_smoother.jl")
    include("smoothers/koopman_smoother.jl")
    include("smoothers/carter_kohn_smoother.jl")
    include("smoothers/durbin_koopman_smoother.jl")

end<|MERGE_RESOLUTION|>--- conflicted
+++ resolved
@@ -6,14 +6,9 @@
     using Tracker
     using LinearAlgebra, Statistics
     using Roots: fzero
-<<<<<<< HEAD
-    using Distributed, DistributedArrays
-    using SharedArrays, SparseArrays
-=======
     using Distributed
     using SparseArrays, Random
     using DistributedArrays, DistributedArrays.SPMD ## Necessary when using parallel in TPF to communicate across servers
->>>>>>> 9b9e9803
 
     export
 
